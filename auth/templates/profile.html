{% extends "base.html" %}

{% block title %}
{{ user.displayname if user.displayname else user.username }}'n Profiili
{% endblock %}

{% block content %}
<link href="https://fonts.googleapis.com/css2?family=Anton&display=swap" rel="stylesheet">
<link rel="stylesheet" href="{{ url_for('static', filename='css/user/profile.css') }}">

<div class="container profile-container" style="text-align: center;">
    <!-- Profiilin Otsikko -->
    <div class="profile-header rebellious-header">
        <!--<div class="cover-photo">
            <img src="{{ user.cover_photo or 'https://mielenosoitukset-fi1.fsn1.your-objectstorage.com/demos/default.jpg' }}" 
                 alt="Cover Photo" class="cover-img">
        </div>-->

        <div class="profile-details rebellious-details">
            <div class="profile-picture">
                <img src="{{ user.profile_picture or 'https://fsn1.your-objectstorage.com/mielenosoitukset-fi1/default-pfp.jpg' }}" 
                     alt="{{ user.displayname if user.displayname else user.username }}n profiilikuva" 
                     class="profile-img" 
                     onerror="this.onerror=null; this.src='https://fsn1.your-objectstorage.com/mielenosoitukset-fi1/default-pfp.jpg';">
            </div>

            <div class="profile-info">
                <h1 class="user-name rebellious-name">
                    {{ user.displayname if user.displayname else user.username }}
                </h1>
<<<<<<< HEAD
                {% if current_user.is_authenticated and current_user.id == user.id %}

                <!-- TODO: user should be able to choose whether or not to show the email to others -->
                <p class="email">{{ user.email or _('Ei määritetty') }}</p>
                {% endif %}
                <p class="bio">{{ user.bio or _('Ei saatavilla') }}</p>
=======
                {% if user.global_admin %}
                <p class="email">{{ user.email or 'Ei määritetty' }}</p>
                {% endif %}
                <p class="bio">{{ user.bio or 'Ei esittelytekstiä saatavilla' }}</p>
>>>>>>> f3964624

                {% if user.global_admin %}
                    <span class="badge badge-admin">{{ _('Järjestelmävalvoja') }}</span>
                {% endif %}
                <h2 class="organizations-title">{{ _('Organisaatiot') }}</h2>
                <!-- Organizations: each in its own container -->
                <div class="organizations">
                    {% for org in user.organizations %}
                        <div class="org-container rebellious-org">
                            <p><strong>{{ get_org_name(org.org_id) }}</strong></p>
                            <a href="{{ url_for('org', org_id=org.org_id) }}" class="org-link">{{ _('Tutustu organisaatioon') }}</a>
                        </div>
                    {% endfor %}
                </div>

                <div class="button-group rebellious-buttons">
                    {% if current_user.is_authenticated %}
                        {% if current_user.username == user.username %}
                            <a href="{{ url_for('auth.edit_profile') }}" class="btn btn-edit rebellious-btn">{{ _('Muokkaa profiilia') }}</a>
                        {% else %}
                            <div class="follow-unfollow">
                                {% if current_user.is_following(user) %}
                                    <form action="{{ url_for('user.unfollow', username=user.username) }}" method="POST">
                                        <button type="submit" class="btn btn-unfollow rebellious-btn">{{ _('Lopeta seuraaminen') }}</button>
                                    </form>
                                {% else %}
                                    <form action="{{ url_for('user.follow', username=user.username) }}" method="POST">
                                        <button type="submit" class="btn btn-follow rebellious-btn">{{ _('Seuraa') }}</button>
                                    </form>
                                {% endif %}
                            </div>
                        {% endif %}
                    {% endif %}
                </div>
            </div>
        </div>
    </div>

    <!-- Postaukset (commented out for now) -->
    <!--
    <div class="profile-posts rebellious-posts">
        <h2 class="rebellious-heading">
            {% if user.username == current_user.username %}
                Mielenosoitukset, joihin osallistuit
            {% else %}
                Mielenosoitukset, joihin osallistui
            {% endif %}
        </h2>

        {% for protest in user.protests %}
            <div class="post rebellious-post">
                <h3 class="post-title rebellious-title">{{ protest.title }}</h3>
                <p class="post-date-location">{{ protest.date }} - {{ protest.location }}</p>
                <p class="post-description">{{ protest.description }}</p>
                <div class="post-actions">
                    {% if current_user.has_liked(protest) %}
                        <form action="{{ url_for('protest.unlike', protest_id=protest.id) }}" method="POST">
                            <button type="submit" class="btn btn-unlike rebellious-btn">Tykkää pois</button>
                        </form>
                    {% else %}
                        <form action="{{ url_for('protest.like', protest_id=protest.id) }}" method="POST">
                            <button type="submit" class="btn btn-like rebellious-btn">Tykkää</button>
                        </form>
                    {% endif %}
                </div>
            </div>
        {% endfor %}
    </div>
    -->

    <!-- Upcoming protests message (commented out for now) -->
    <!--
    <div class="coming-soon rebellious-soon">
        <h3 class="soon-heading">Mielenosoitukset ovat tulossa pian!</h3>
        <p class="soon-description">Pysy kuulolla ja valmistaudu osallistumaan!</p>
    </div>
    -->
</div>
{% endblock %}<|MERGE_RESOLUTION|>--- conflicted
+++ resolved
@@ -28,19 +28,6 @@
                 <h1 class="user-name rebellious-name">
                     {{ user.displayname if user.displayname else user.username }}
                 </h1>
-<<<<<<< HEAD
-                {% if current_user.is_authenticated and current_user.id == user.id %}
-
-                <!-- TODO: user should be able to choose whether or not to show the email to others -->
-                <p class="email">{{ user.email or _('Ei määritetty') }}</p>
-                {% endif %}
-                <p class="bio">{{ user.bio or _('Ei saatavilla') }}</p>
-=======
-                {% if user.global_admin %}
-                <p class="email">{{ user.email or 'Ei määritetty' }}</p>
-                {% endif %}
-                <p class="bio">{{ user.bio or 'Ei esittelytekstiä saatavilla' }}</p>
->>>>>>> f3964624
 
                 {% if user.global_admin %}
                     <span class="badge badge-admin">{{ _('Järjestelmävalvoja') }}</span>
