import os
from s3_utils import upload_image
from flask import render_template, request, redirect, url_for, flash, abort, Response
from bson.objectid import ObjectId
from datetime import datetime
from classes import Organizer, Demonstration
from database_manager import DatabaseManager
from flask_login import current_user
from datetime import date
from utils import CITY_LIST
import xml.etree.ElementTree as ET

from emailer.EmailSender import EmailSender, EmailJob

email_sender = EmailSender()

# Initialize MongoDB
db_manager = DatabaseManager().get_instance()
mongo = db_manager.get_db()
_1 = mongo["1_demonstrations"]
demonstrations_collection = mongo["demonstrations"]


def init_routes(app):
    @app.route("/sitemap.xml", methods=["GET"])
    def sitemap():
        # Create the XML structure
<<<<<<< HEAD
        urlset = ET.Element(
            "urlset", xmlns="http://www.sitemaps.org/schemas/sitemap-image/1.1"
        )
=======
        urlset = ET.Element("urlset", xmlns="http://www.sitemaps.org/schemas/sitemap-image/1.1")
>>>>>>> 0b7461fc

        # List of static routes to include in the sitemap
        routes = [
            {"loc": url_for("index", _external=True)},
            {"loc": url_for("submit", _external=True)},
            {"loc": url_for("demonstrations", _external=True)},
            {"loc": url_for("info", _external=True)},
            {"loc": url_for("privacy", _external=True)},
            {"loc": url_for("contact", _external=True)},
            # Add more static routes as needed
        ]

        # Populate the XML with the static routes
        for route in routes:
            url = ET.SubElement(urlset, "url")
            loc = ET.SubElement(url, "loc")
            loc.text = route["loc"]

        # Fetch all approved demonstrations from the database
<<<<<<< HEAD
        demonstrations = demonstrations_collection.find(
            {"approved": True, "hide": {"$exists": False}}
        )
        for demo in demonstrations:
            url = ET.SubElement(urlset, "url")
            loc = ET.SubElement(url, "loc")
            loc.text = url_for(
                "demonstration_detail", demo_id=demo["_id"], _external=True
            )
=======
        demonstrations = demonstrations_collection.find({"approved": True, "hide": {"$exists": False}})
        for demo in demonstrations:
            url = ET.SubElement(urlset, "url")
            loc = ET.SubElement(url, "loc")
            loc.text = url_for("demonstration_detail", demo_id=demo["_id"], _external=True)
>>>>>>> 0b7461fc

        # Convert the XML tree to a string
        xml_str = ET.tostring(urlset, encoding="utf-8", xml_declaration=True)

        return Response(xml_str, mimetype="application/xml")

<<<<<<< HEAD
=======

>>>>>>> 0b7461fc
    @app.route("/")
    def index():
        search_query = request.args.get("search", "")
        today = date.today()  # Use date.today() to get only the date part

        demonstrations = demonstrations_collection.find(
            {"approved": True, "hide": {"$exists": False}}
        )

        filtered_demonstrations = []
        for demo in demonstrations:
            demo_date = datetime.strptime(
                demo["date"], "%d.%m.%Y"
            ).date()  # Convert to date object
            if demo_date >= today:
                if (
                    search_query.lower() in demo["title"].lower()
                    or search_query.lower() in demo["city"].lower()
                    or search_query.lower() in demo["topic"].lower()
                    or search_query.lower() in demo["address"].lower()
                ):
                    filtered_demonstrations.append(demo)

        filtered_demonstrations.sort(
            key=lambda x: datetime.strptime(x["date"], "%d.%m.%Y").date()
        )

        return render_template("index.html", demonstrations=filtered_demonstrations)

    @app.route("/submit", methods=["GET", "POST"])
    def submit():
        """
        Handle submission of a new demonstration.
        """
        if request.method == "POST":
            # Get form data
            title = request.form.get("title")
            date = request.form.get("date")
            start_time = request.form.get("start_time")
            end_time = request.form.get("end_time", None)
            topic = request.form.get("topic")
            facebook = request.form.get("facebook")
            city = request.form.get("city")
            address = request.form.get("address")
            event_type = request.form.get("type")
            route = request.form.get("route") if event_type == "marssi" else None

            img = request.files.get("image")

            photo_url = "data:image/jpeg;base64,/9j/4AAQSkZJRgABAQAAAQABAAD/2wCEAAkGBwgHBgkIBwgKCgkLDRYPDQwMDRsUFRAWIB0iIiAdHx8kKDQsJCYxJx8fLT0tMTU3Ojo6Iys/RD84QzQ5OjcBCgoKDQwNGg8PGjclHyU3Nzc3Nzc3Nzc3Nzc3Nzc3Nzc3Nzc3Nzc3Nzc3Nzc3Nzc3Nzc3Nzc3Nzc3Nzc3Nzc3N//AABEIAJQAlAMBIgACEQEDEQH/xAAcAAEBAQADAQEBAAAAAAAAAAAAAQIDBAYHBQj/xAA8EAACAQIDAggMBAcAAAAAAAAAAQIDEQQFBkHRBxIhUVVhkbITFBYXIjE1VHF0kpRCgaHwIyQyM2LC4f/EABQBAQAAAAAAAAAAAAAAAAAAAAD/xAAUEQEAAAAAAAAAAAAAAAAAAAAA/9oADAMBAAIRAxEAPwDxgAAAAAAAAAAAoAgKAIAAAAAAAAAAAAAAAAUFQAFsVICWFjdhYDFiHJYlgMWIbaM2AyCsgAAAAAAAAApCgVFSCRtARI0kVI2kBmwsbSLYDjaFjksSwHE0ZaOVowwOMyzkaMMDIKyAAAAAAFKiFQGkjaRmJvYwP2sBpfPMww0MTg8sr1aE+WE/RSl1q7R2lorUnRFb6obz1euM4zLKMq03HLMZUwqq4SXHVNL0rRp29a632nlFrDUfTGI7I7gL5F6j6JrfVDeXyM1H0TW+qG8eV+oul8R2R3F8rtRdL4jsjuAnkXqPomt9UN5HovUfRNb6obz9bJcZrbPVUlluPxE4U3aVSThGKfNdr1nQzXUOrcrxFXC43MsVRr01yxah+TTtyrrA8/mGBxWX4mWGx2HqUK8Um4TVnZ7TqNH0HhgSWc4BpevC/wCzPAMDiaMM5JGGBghSAAAAAAFRpGUaQG4m/wALMRNbGB9B4TPZelvlJ92kfj6M0zV1Fj+LLjQwVFp16q7q63+i/I9ZqnI8Vn8dKYPCK0fFJurVa9GlHi0uV9fMtvae6yjLMLlGX0sFgqfEpU1t9cntbe1sDw2tdC4elgPHsioOEqEf4tCLcuPFbVe/KubafN0f0cfKuETSniFWeb5dT/lKjvXpxX9qT/Ev8X+j6nyB2+DvVOV5blc8vzGssNOFWU41JJ2mn1rb/wAPNcIed4XPc3dbApuhRo+DVRqzm7t3+HKdrRekKuf1PGcZx6OXwf8AVHklVfNHq53+1rXGiauTUamNy3wlbAcX01LlnR+PPHr7ecDtcMHtjAfKvvM8BI9/wwe2MB8q+8z5+wMMwzbMMDDMmmZAAAAAABpEKgNpm78j+BxpmtgH9IZJ7GwHy1Puo7x4LIeEXI6eUYSljZ1qFelSjTnBUnJXStdNbDv+cfTXvVb7ee4D1xirShWpTpVYxnTnFxlGSumn60zyvnG0371W+3nuL5xdN+9Vvt57gPUUKNPD0oUaMIwpQSjCEVZRS2I1OKnFxkk01Zpq6Z5Tzi6b96rfbz3EfCNpv3qt9vPcB5Thh5M5wHyz7zPn7PTa/wBQ4bUGb06uCjPwFCl4OM5qzm73btsR5ZsCSMMrZlgZIVkAAAAAABSADSNpmCoDkTNJnEmaTA5bjjHGpFuBu5LmbkbArZlsjZGwFzLFyMAQAAAAAAAAAAW5ABq5UZFwN3LcwANNi5kXAtyEuABAAAAAAAAAAAAAAAAAAKCACkAAAAAAAAAAAAAAAAAAAAAAAAAAAAAAAAAAAAAAAP/Z"

            if img:
                # Save the uploaded file temporarily
                temp_file_path = os.path.join("uploads", img.filename)
                img.save(temp_file_path)

                # Define the bucket name and upload the file
                bucket_name = "mielenosoitukset-fi1"  # Your S3 bucket name
                photo_url = upload_image(bucket_name, temp_file_path, "demo_pics")

            # Validation for form data
            if (
                not title
                or not date
                or not start_time
                or not topic
                or not city
                or not address
            ):
                flash("Sinun tulee antaa kaikki vaaditut tiedot.", "error")
                return redirect(url_for("submit"))

            # Get organizers from the form and create Organizer instances
            organizers = []
            i = 1
            while f"organizer_name_{i}" in request.form:
                organizer = Organizer(
                    name=request.form.get(f"organizer_name_{i}"),
                    email=request.form.get(f"organizer_email_{i}"),
                    website=request.form.get(f"organizer_website_{i}"),
                )
                organizers.append(organizer)
                i += 1

            # Create a Demonstration instance
            demonstration = Demonstration(
                title=title,
                date=date,
                start_time=start_time,
                end_time=end_time,
                topic=topic,
                facebook=facebook,
                city=city,
                address=address,
                event_type=event_type,
                route=route,
                organizers=organizers,
                approved=False,
                img=photo_url,
            )

            # Save to MongoDB
            mongo.demonstrations.insert_one(demonstration.to_dict())

            flash(
                "Mielenosoitus ilmoitettu onnistuneesti! Tiimimme tarkistaa sen, jonka jälkeen se tulee näkyviin sivustolle.",
                "success",
            )
            return redirect(url_for("index"))

        return render_template("submit.html", city_list=CITY_LIST)

    @app.route("/demonstrations")
    def demonstrations():
        """
        List all upcoming approved demonstrations, optionally filtered by search query.
        """
        search_query = request.args.get("search", "")
        city_query = request.args.get("city", "")
        location_query = request.args.get("location", "")
        date_query = request.args.get("date", "")
        topic_query = request.args.get("topic", "")
        today = date.today()  # Use date.today() to get only the date part

        # Retrieve all approved demonstrations
        demonstrations = demonstrations_collection.find(
            {"approved": True, "hide": {"$exists": False}}
        )

        # Filter out past demonstrations manually
        filtered_demonstrations = []
        added_demo_ids = set()  # To keep track of added demo IDs

        for demo in demonstrations:
            demo_date = datetime.strptime(
                demo["date"], "%d.%m.%Y"
            ).date()  # Convert to date object
            if demo_date >= today:
                # Apply additional filters
                matches_search = (
                    search_query.lower() in demo["title"].lower()
                    or search_query.lower() in demo["city"].lower()
                    or search_query.lower() in demo["topic"].lower()
                    or search_query.lower() in demo["address"].lower()
                )

                matches_city = (
                    city_query.lower() in demo["city"].lower() if city_query else True
                )
                matches_location = (
                    location_query.lower() in demo["address"].lower()
                    if location_query
                    else True
                )
                matches_topic = (
                    topic_query.lower() in demo["topic"].lower()
                    if topic_query
                    else True
                )

                matches_date = True
                if date_query:
                    try:
                        parsed_date = datetime.strptime(
                            date_query, "%d.%m.%Y"
                        ).date()  # Convert to date object
                        matches_date = parsed_date == demo_date
                    except ValueError:
                        flash(
                            "Virheellinen päivämäärän muoto. Ole hyvä ja käytä muotoa pp.kk.vvvv."
                        )
                        matches_date = False

                if (
                    matches_search
                    and matches_city
                    and matches_location
                    and matches_topic
                    and matches_date
                ):
                    if (
                        demo["_id"] not in added_demo_ids
                    ):  # Ensure the demo isn't already added
                        filtered_demonstrations.append(demo)
                        added_demo_ids.add(demo["_id"])  # Mark the demo as added

        # Sort the results by date
        filtered_demonstrations.sort(
            key=lambda x: datetime.strptime(x["date"], "%d.%m.%Y").date()
        )

        return render_template("list.html", demonstrations=filtered_demonstrations)

    import requests
    from flask import Flask, render_template, redirect, url_for, flash
    from bson.objectid import ObjectId

    @app.route("/demonstration/<demo_id>")
    def demonstration_detail(demo_id):
        """
        Display details of a specific demonstration and save map coordinates if available.
        """
        # Fetch the demonstration details from MongoDB
        demo = demonstrations_collection.find_one(
            {"_id": ObjectId(demo_id), "approved": True}
        )

        if not demo or demo is None:
            abort(404)

        demo = Demonstration.from_dict(demo)
        demo = demo.to_dict()

        if demo is None:
            flash("Mielenosoitusta ei löytynyt tai sitä ei ole vielä hyväksytty.")
            return redirect(url_for("demonstrations"))

        if demo.get("longitude") is None:
            # Build the address query (assuming 'address' and 'city' fields in the demo)
            address_query = f"{demo.get('address', '')}, {demo.get('city', '')}"

            # Geocode API URL
            api_url = f"https://geocode.maps.co/search?q={address_query}&api_key=66df12ce96495339674278ivnc82595"

            try:
                # Make the request to the Geocode API
                response = requests.get(api_url)
                response.raise_for_status()
                geocode_data = response.json()

                # Get latitude and longitude from the response
                latitude = geocode_data[0]["lat"] if geocode_data else None
                longitude = geocode_data[0]["lon"] if geocode_data else None

                # If coordinates are fetched, save them to the database
                if latitude and longitude:
                    mongo.demonstrations.update_one(
                        {"_id": ObjectId(demo_id)},
                        {"$set": {"latitude": latitude, "longitude": longitude}},
                    )
            except (requests.exceptions.RequestException, IndexError):
                # Handle errors or empty geocode data
                latitude, longitude = None, None
        else:
            longitude = demo.get("longitude")
            latitude = demo.get("latitude")

        # Pass demo details and coordinates to the template
        return render_template(
            "detail.html", demo=demo, latitude=latitude, longitude=longitude
        )

    @app.route("/info")
    def info():
        return render_template("info.html")

    @app.route("/privacy")
    def privacy():
        return render_template("access_denied.html")

    @app.route("/contact", methods=["GET", "POST"])
    def contact():
        if request.method == "POST":
            name = request.form.get("name")
            email = request.form.get("email")
            subject = request.form.get("subject")
            message = request.form.get("message")

            # Validate form data
            if not name or not email or not message:
                flash("Kaikki kentät ovat pakollisia!", "error")
                return redirect(url_for("contact"))

            # Create email job
            email_sender.queue_email(
                template_name="new_ticket.html",
                subject="Uusi viesti Mielenosoitukset.fi:stä",
                recipients=["tuki@mielenosoitukset.fi"],
                context={
                    "name": name,
                    "email": email,
                    "subject": subject,
                    "message": message,
                },
            )

            flash("Viesti lähetetty onnistuneesti!", "success")
            return redirect(url_for("contact"))

        return render_template("contact.html")

    @app.route("/organization/<org_id>")
    def org(org_id):
        # Fetch the organization details
        _org = mongo.organizations.find_one({"_id": ObjectId(org_id)})

        if _org is None:
            flash("Organisaatiota ei löytynyt.", "error")
            return redirect(url_for("index"))

        today = date.today()  # Get today's date

        # Fetch upcoming demonstrations linked to this organization via organizers list
        upcoming_demos_cursor = mongo.demonstrations.find(
            {
                "organizers": {
                    "$elemMatch": {
                        "organization_id": ObjectId(
                            org_id
                        )  # Match the organization_id within the organizers list
                    }
                },
                "approved": True,  # Ensure the demonstration is approved
            }
        )

        # Filter and sort the demonstrations
        upcoming_demos = []
        for demo in upcoming_demos_cursor:
            demo_date = datetime.strptime(
                demo["date"], "%d.%m.%Y"
            ).date()  # Convert date string to date object
            if demo_date >= today:  # Only keep upcoming demos
                upcoming_demos.append(demo)

        # Sort by date
        upcoming_demos.sort(
            key=lambda x: datetime.strptime(x["date"], "%d.%m.%Y").date()
        )

        # Render the organization page with the sorted upcoming demonstrations
        return render_template(
            "organizations/details.html", org=_org, upcoming_demos=upcoming_demos
        )<|MERGE_RESOLUTION|>--- conflicted
+++ resolved
@@ -25,13 +25,9 @@
     @app.route("/sitemap.xml", methods=["GET"])
     def sitemap():
         # Create the XML structure
-<<<<<<< HEAD
         urlset = ET.Element(
             "urlset", xmlns="http://www.sitemaps.org/schemas/sitemap-image/1.1"
         )
-=======
-        urlset = ET.Element("urlset", xmlns="http://www.sitemaps.org/schemas/sitemap-image/1.1")
->>>>>>> 0b7461fc
 
         # List of static routes to include in the sitemap
         routes = [
@@ -51,7 +47,6 @@
             loc.text = route["loc"]
 
         # Fetch all approved demonstrations from the database
-<<<<<<< HEAD
         demonstrations = demonstrations_collection.find(
             {"approved": True, "hide": {"$exists": False}}
         )
@@ -61,23 +56,13 @@
             loc.text = url_for(
                 "demonstration_detail", demo_id=demo["_id"], _external=True
             )
-=======
-        demonstrations = demonstrations_collection.find({"approved": True, "hide": {"$exists": False}})
-        for demo in demonstrations:
-            url = ET.SubElement(urlset, "url")
-            loc = ET.SubElement(url, "loc")
-            loc.text = url_for("demonstration_detail", demo_id=demo["_id"], _external=True)
->>>>>>> 0b7461fc
 
         # Convert the XML tree to a string
         xml_str = ET.tostring(urlset, encoding="utf-8", xml_declaration=True)
 
         return Response(xml_str, mimetype="application/xml")
 
-<<<<<<< HEAD
-=======
-
->>>>>>> 0b7461fc
+
     @app.route("/")
     def index():
         search_query = request.args.get("search", "")
