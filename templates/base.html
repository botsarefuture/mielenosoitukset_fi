--- conflicted
+++ resolved
@@ -8,139 +8,11 @@
     {% block meta %}
     {% endblock %}
     <title>{% block title %}Mielenosoitukset.fi{% endblock %}</title>
-<<<<<<< HEAD
     <link rel="stylesheet" href="{{ url_for('static', filename='css/style.css') }}" />
     <link rel="stylesheet" href="{{ url_for('static', filename='css/flash.css') }}" />
     <link rel="stylesheet" href="{{ url_for('static', filename='css/header.css') }}" />
     <link rel="stylesheet" href="https://cdnjs.cloudflare.com/ajax/libs/font-awesome/6.0.0-beta3/css/all.min.css">
 
-=======
-    <link
-      rel="stylesheet"
-      href="{{ url_for('static', filename='css/style.css') }}"
-    />
-    <link
-      rel="stylesheet"
-      href="{{ url_for('static', filename='css/flash.css') }}"
-    />
-    <link
-      rel="stylesheet"
-      href="https://cdnjs.cloudflare.com/ajax/libs/font-awesome/6.0.0-beta3/css/all.min.css"
-      integrity="sha512-Fo3rlrZj/kTc6n5bLvNHrHDbOUjAUnyM4Q2O5U4V2Q5rHkLXbqE4sFJtc5FTCFBo5d2TwLnmH0qtr2k9as3D9w=="
-      crossorigin="anonymous"
-      referrerpolicy="no-referrer"
-    />
-    <style>
-      /* Yleiset tyylit täällä */
-    
-      /* Dropdown Container */
-      .dropdown .user-info {
-        display: flex;
-        align-items: center;
-      }
-    
-      /* User Profile Dropdown */
-      .dropdown {
-        position: relative;
-        display: inline-block;
-      }
-    
-      /* Dropdown Toggle: Center image and text vertically */
-      .dropdown-toggle {
-        display: flex;
-        align-items: center;
-        cursor: pointer;
-        text-decoration: none;
-        color: white;
-      }
-    
-      /* Profile Picture */
-      .dropdown .profile-picture {
-        width: 40px;
-        height: 40px;
-        border-radius: 50%;
-        margin-right: 10px;
-        object-fit: cover; /* Ensures image stays within the circle */
-      }
-    
-      /* Adjust text to vertically align with the image */
-      .dropdown-toggle span {
-        display: inline-block;
-        vertical-align: middle;
-      }
-    
-      /* Dropdown Menu */
-      .dropdown-menu {
-        display: none;
-        position: absolute;
-        top: 100%;
-        right: 0;
-        background-color: #333;
-        border-radius: 5px;
-        box-shadow: 0px 8px 16px rgba(0, 0, 0, 0.2);
-        z-index: 1000;
-      }
-    
-      /* Show dropdown when active */
-      .dropdown-menu.show {
-        display: block;
-      }
-    
-      /* Dropdown Menu Links */
-      .dropdown-menu li {
-        list-style: none;
-      }
-    
-      /* Styling for Links */
-      .dropdown-menu a {
-        display: block;
-        padding: 10px 20px;
-        color: white;
-        text-decoration: none;
-      }
-    
-      /* Hover effect for dropdown links */
-      .dropdown-menu a:hover {
-        background-color: #575757;
-      }
-    
-      /* Media Queries for Mobile Devices */
-      @media (max-width: 768px) {
-        /* Navbar Toggle Button */
-        .navbar-toggle {
-          display: block;
-        }
-    
-        /* Hide navigation links on mobile */
-        .nav-links {
-          display: none;
-          flex-direction: column;
-        }
-    
-        /* Show navigation links when active */
-        .nav-links.active {
-          display: flex;
-        }
-    
-        /* Adjust dropdown menu for mobile */
-        .dropdown-menu {
-          position: static;
-          box-shadow: none;
-          width: 100%;
-        }
-    
-        .dropdown-toggle {
-          flex-direction: column;
-          align-items: flex-start;
-        }
-    
-        .dropdown .profile-picture {
-          margin-right: 0;
-          margin-bottom: 10px;
-        }
-      }
-    </style>
-    
     <!-- Matomo -->
     <script>
       var _paq = (window._paq = window._paq || []);
@@ -160,7 +32,6 @@
       })();
     </script>
     <!-- End Matomo Code -->
->>>>>>> 0b7461fc
   </head>
 
   <body>
