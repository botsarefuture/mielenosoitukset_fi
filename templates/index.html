{% extends 'base.html' %}

{% block content %}
<link rel="stylesheet" href="{{ url_for('static', filename='css/index.css') }}">
<<<<<<< HEAD
<link rel="stylesheet" href="{{ url_for('static', filename='css/buttons.css') }}">
=======
<h1>Tervetuloa Mielenosoitukset.fi:hin</h1>
<p>Alustamme, josta voit löytää ja ilmoittaa mielenosoituksia.</p>
>>>>>>> eb863fa2

<!-- Container only for the welcome message and description -->
<div class="container-welcome container-centered">
    <h2>Tervetuloa Mielenosoitukset.fi:hin</h2>
    <p>Mielenosoitukset.fi tarjoaa ajankohtaiset tiedot mielenosoituksista ympäri Suomen. <br> Pyrimme tekemään osallistumisesta mielenosoituksiin mahdollisimman vaivatonta ja sujuvaa.</p>
    <div class="buttons-div">
        <a class="button button-primary" href="{{ url_for('info') }}">Lue lisää</a>
        <a class="button button-primary" href="{{ url_for('submit') }}">Ilmoita mielenosoituksesta</a>
    </div>
</div>

<!-- Search Form -->
<form action="{{ url_for('index') }}" method="GET" class="container-form">
    <input type="text" name="search" placeholder="Hae mielenosoituksia...">
    <button type="submit">Hae</button>
</form>

<<<<<<< HEAD
<!-- Featured Demonstrations Section -->
<h3>Esitellyt mielenosoitukset</h3>
=======
<h2>Esitellyt mielenosoitukset</h2>
>>>>>>> eb863fa2
<ul class="demonstrations-list">
    {% if demonstrations %}
    {% for demo in demonstrations[:5] %} <!-- Limiting to 5 demonstrations -->
    <li>
        <a href="{{ url_for('demonstration_detail', demo_id=demo['_id']) }}">{{ demo['title'] }}</a><br>
        <small>
            {{ demo['date'] }} | {{ demo['start_time'] }} - {{ demo['end_time'] }}<br>
            Aihe: {{ demo['topic'] }}<br>
            Sijainti: {{ demo['address'] }}, {{ demo['city'] }}
        </small>
    </li>
    {% endfor %}
    {% else %}
    <li>Ei mielenosoituksia näytettäväksi.</li>
    {% endif %}
</ul>
{% endblock %}<|MERGE_RESOLUTION|>--- conflicted
+++ resolved
@@ -2,12 +2,7 @@
 
 {% block content %}
 <link rel="stylesheet" href="{{ url_for('static', filename='css/index.css') }}">
-<<<<<<< HEAD
 <link rel="stylesheet" href="{{ url_for('static', filename='css/buttons.css') }}">
-=======
-<h1>Tervetuloa Mielenosoitukset.fi:hin</h1>
-<p>Alustamme, josta voit löytää ja ilmoittaa mielenosoituksia.</p>
->>>>>>> eb863fa2
 
 <!-- Container only for the welcome message and description -->
 <div class="container-welcome container-centered">
@@ -25,12 +20,8 @@
     <button type="submit">Hae</button>
 </form>
 
-<<<<<<< HEAD
 <!-- Featured Demonstrations Section -->
-<h3>Esitellyt mielenosoitukset</h3>
-=======
 <h2>Esitellyt mielenosoitukset</h2>
->>>>>>> eb863fa2
 <ul class="demonstrations-list">
     {% if demonstrations %}
     {% for demo in demonstrations[:5] %} <!-- Limiting to 5 demonstrations -->
