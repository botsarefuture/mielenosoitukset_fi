--- conflicted
+++ resolved
@@ -1,8 +1,6 @@
 <link rel="stylesheet" href="{{ url_for('static', filename='css/container.css') }}">
 <link rel="stylesheet" href="{{ url_for('static', filename='css/sidebar.css') }}">
 
-<<<<<<< HEAD
-=======
 <style>
     li {
         list-style: none;
@@ -13,7 +11,6 @@
     }
 </style>
 
->>>>>>> 33af7cb5
 <div class="container-sidebar bg-header-footer">
     <a class="sidebar-toggle" id="maintoggle" aria-label="Avaa sivupalkki">&#9776;</a>
     <h2 class="sidebar-title" style="color: white;">Superkäyttäjän työkalupakki</h2> <!-- Sidebar Title -->
