--- conflicted
+++ resolved
@@ -136,17 +136,12 @@
 
 @auth_bp.route("/login", methods=["GET", "POST"])
 def login():
-<<<<<<< HEAD
-    """ """
-    next_page = request.args.get("next")
-=======
     next_page = request.args.get("next", "")
     next_page = next_page.replace('\\', '')
     if not urlparse(next_page).netloc and not urlparse(next_page).scheme:
         safe_next_page = next_page
     else:
         safe_next_page = url_for("index")
->>>>>>> 64b666d8
 
     if request.method == "POST":
         username = request.form.get("username")
@@ -167,7 +162,6 @@
             flash_message("Käyttäjänimi tai salasana on väärin.", "error")
             return redirect(url_for("users.auth.login", next=next_page))
 
-<<<<<<< HEAD
         if not user.confirmed:
             flash_message("Sähköpostiosoitettasi ei ole vahvistettu. Tarkista sähköpostisi.")
             verify_emailer(user.email, username)
@@ -180,15 +174,6 @@
 
         login_user(user)
         return redirect(next_page or url_for("index"))
-=======
-        if user.confirmed:
-            login_user(user)
-            return redirect(safe_next_page or url_for("index"))
-        else:
-            flash_message("Sähköpostiosoitettasi ei ole vahvistettu. Tarkista sähköpostisi.")
-            verify_emailer(user.email, username)
-            return redirect(safe_next_page or url_for("index"))
->>>>>>> 64b666d8
 
     return render_template("users/auth/login.html", next=next_page)
 
